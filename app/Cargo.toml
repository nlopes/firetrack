[package]
name = "app"
version = "0.1.0-dev"
authors = ["Pieter Frenssen <pieter@frenssen.be>"]
edition = "2018"

[dependencies]
dotenv = "~0.15"
env_logger = "~0.7"
mailgun_v3 = "~0.9"
<<<<<<< HEAD
mockito = "^0.25.0"
regex = "^1.3.6"
=======
mockito = "^0.25.1"
>>>>>>> f8f27de2
<|MERGE_RESOLUTION|>--- conflicted
+++ resolved
@@ -8,9 +8,5 @@
 dotenv = "~0.15"
 env_logger = "~0.7"
 mailgun_v3 = "~0.9"
-<<<<<<< HEAD
-mockito = "^0.25.0"
-regex = "^1.3.6"
-=======
 mockito = "^0.25.1"
->>>>>>> f8f27de2
+regex = "^1.3.6"