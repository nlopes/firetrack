[package]
name = "firetrack"
version = "0.1.0-dev"
authors = ["Pieter Frenssen <pieter@frenssen.be>"]
edition = "2018"

[dependencies]
actix-files = "~0.1"
actix-http = "~0.2"
actix-web = "^1.0.8"
argonautica = "~0.2"
bytes = "~0.4"
chrono = "~0.4"
clap = "~2.33"
<<<<<<< HEAD
diesel = { version = "~1.4", features = ['chrono', 'postgres', 'r2d2'] }
dotenv = "~0.14"
=======
dotenv = "^0.15"
>>>>>>> 6a9129de
env_logger = "~0.7"
libxml = "~0.2"
log = "~0.4"
r2d2 = "~0.8"
regex = "~1.3"
serde = "~1.0"
serde_derive = "~1.0"
tera = "~0.11"
validator = "~0.10"<|MERGE_RESOLUTION|>--- conflicted
+++ resolved
@@ -12,12 +12,8 @@
 bytes = "~0.4"
 chrono = "~0.4"
 clap = "~2.33"
-<<<<<<< HEAD
 diesel = { version = "~1.4", features = ['chrono', 'postgres', 'r2d2'] }
-dotenv = "~0.14"
-=======
 dotenv = "^0.15"
->>>>>>> 6a9129de
 env_logger = "~0.7"
 libxml = "~0.2"
 log = "~0.4"
