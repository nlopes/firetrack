--- conflicted
+++ resolved
@@ -7,12 +7,8 @@
 [dependencies]
 actix-files = "~0.1"
 actix-http = "~0.2"
-<<<<<<< HEAD
-actix-web = "^1.0.8"
+actix-web = "^1.0.9"
 app = { path = "../app" }
-=======
-actix-web = "^1.0.9"
->>>>>>> f73aab8f
 db = { path = "../db" }
 diesel = { version = "~1.4", features = ['chrono', 'postgres', 'r2d2'] }
 dotenv = "^0.15"
