--- conflicted
+++ resolved
@@ -2680,9 +2680,5 @@
         "php": ">=7.4.0"
     },
     "platform-dev": [],
-<<<<<<< HEAD
     "plugin-api-version": "2.0.0"
-=======
-    "plugin-api-version": "1.1.0"
->>>>>>> 127ec976
 }